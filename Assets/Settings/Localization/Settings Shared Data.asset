--- conflicted
+++ resolved
@@ -11,7 +11,7 @@
   m_EditorHideFlags: 0
   m_Script: {fileID: 11500000, guid: 5b11a58205ec3474ca216360e9fa74a8, type: 3}
   m_Name: Settings Shared Data
-  m_EditorClassIdentifier: 
+  m_EditorClassIdentifier:
   m_TableCollectionName: Settings
   m_TableCollectionNameGuidString: 0c40e690d26fdff4a92f0b3813ac68a4
   m_Entries:
@@ -1459,8 +1459,6 @@
     m_Key: Tab.Sound
     m_Metadata:
       m_Items: []
-<<<<<<< HEAD
-=======
   - m_Id: 136439859598749696
     m_Key: Dropdown.MuteOnMiss.Off
     m_Metadata:
@@ -1661,7 +1659,6 @@
     m_Key: Setting.DMXDimmerValues.Description
     m_Metadata:
       m_Items: []
->>>>>>> 065263e9
   m_Metadata:
     m_Items: []
   m_KeyGenerator:
