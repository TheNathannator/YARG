﻿using System;
using System.Collections.Generic;
using System.IO;
using System.Linq;
using Cysharp.Threading.Tasks;
using UnityEngine;
using YARG.Core.Replays;
using YARG.Core.Replays.Analyzer;
using YARG.Core.Song;
using YARG.Helpers;
using YARG.Menu.Persistent;
using YARG.Replays;
using YARG.Scores;
using YARG.Settings;
using YARG.Song;

namespace YARG.Menu.History
{
    public class GameRecordViewType : ViewType
    {
        public override BackgroundType Background => BackgroundType.Normal;

        public override bool UseFullContainer => true;

        public readonly GameRecord GameRecord;
<<<<<<< HEAD

=======
>>>>>>> b3193b18
        private readonly SongEntry _songEntry;

        public GameRecordViewType(GameRecord gameRecord)
        {
            GameRecord = gameRecord;

<<<<<<< HEAD
            var songsByHash = GlobalVariables.Instance.SongContainer.SongsByHash;
            _songEntry = songsByHash.GetValueOrDefault(new HashWrapper(gameRecord.SongChecksum))?.FirstOrDefault();
=======
            if (SongContainer.SongsByHash.TryGetValue(new HashWrapper(gameRecord.SongChecksum), out var songs))
            {
                _songEntry = songs[0];
            }
>>>>>>> b3193b18
        }

        public override string GetPrimaryText(bool selected)
        {
            return FormatAs(GameRecord.SongName, TextType.Primary, selected);
        }

        public override string GetSecondaryText(bool selected)
        {
            return FormatAs(GameRecord.SongArtist, TextType.Secondary, selected);
        }

        public override void Confirm()
        {
            if (_songEntry is null) return;

            PlayReplay().Forget();
        }

        public override void Shortcut1()
        {
            if (_songEntry is null) return;

            AnalyzeReplay();
        }

        private async UniTaskVoid PlayReplay()
        {
            // Get the replay path
            var path = Path.Combine(ScoreContainer.ScoreReplayDirectory, GameRecord.ReplayFileName);
            if (!File.Exists(path))
            {
                DialogManager.Instance.ShowMessage("Cannot Play Replay",
                    "The replay for this song does not exist. It has probably been deleted.");
                return;
            }

            // Read
            var result = ReplayIO.ReadReplay(path, out var replayFile);
            if (result != ReplayReadResult.Valid || replayFile == null)
            {
                DialogManager.Instance.ShowMessage("Cannot Play Replay",
                    "The replay for this song is most likely corrupted, or out of date.");
                return;
            }

            // Create a replay entry
            var replayEntry = ReplayContainer.CreateEntryFromReplayFile(replayFile);
            replayEntry.ReplayPath = path;

            // Compare hashes
            var databaseHash = new HashWrapper(GameRecord.ReplayChecksum);
            if (!replayFile.Header.ReplayChecksum.Equals(databaseHash))
            {
                DialogManager.Instance.ShowMessage("Cannot Play Replay",
                    "The replay's hash does not match the hash present in the database. Was the database modified?");
                return;
            }

            // Show warning
            if (SettingsManager.Settings.ShowEngineInconsistencyDialog)
            {
                var dialog = DialogManager.Instance.ShowOneTimeMessage(
                    LocaleHelper.LocalizeString("Dialogs.EngineInconsistency.Title"),
                    LocaleHelper.LocalizeString("Dialogs.EngineInconsistency"),
                    () =>
                    {
                        SettingsManager.Settings.ShowEngineInconsistencyDialog = false;
                        SettingsManager.SaveSettings();
                    });

                await dialog.WaitUntilClosed();
            }

            // We're good!
<<<<<<< HEAD
            GlobalVariables.Instance.IsReplay = true;
            GlobalVariables.Instance.CurrentReplay = replayEntry;
            GlobalVariables.Instance.CurrentSong = _songEntry;
=======
            GlobalVariables.State = PersistentState.Default;
            GlobalVariables.State.CurrentSong = _songEntry;
            GlobalVariables.State.CurrentReplay = replayEntry;
>>>>>>> b3193b18

            GlobalVariables.AudioManager.UnloadSong();
            GlobalVariables.Instance.LoadScene(SceneIndex.Gameplay);
        }

        private void AnalyzeReplay()
        {
            var chart = _songEntry.LoadChart();

            if (chart is null)
            {
                Debug.LogError("Chart did not load");
                return;
            }

            var replayReadResult = ReplayIO.ReadReplay(Path.Combine(ScoreContainer.ScoreReplayDirectory, GameRecord.ReplayFileName), out var replayFile);
            if (replayReadResult != ReplayReadResult.Valid)
            {
                Debug.LogError("Replay did not load. " + replayReadResult);
                return;
            }

            var replay = replayFile!.Replay;

            var results = ReplayAnalyzer.AnalyzeReplay(chart, replay);

            for(int i = 0; i < results.Length; i++)
            {
                var analysisResult = results[i];

                var profile = replay.Frames[i].PlayerInfo.Profile;
                if (analysisResult.Passed)
                {
                    Debug.Log($"({profile.Name}, {profile.CurrentInstrument}/{profile.CurrentDifficulty}) PASSED verification!");
                }
                else
                {
                    Debug.LogWarning($"({profile.Name}, {profile.CurrentInstrument}/{profile.CurrentDifficulty}) FAILED verification");
                }
            }
        }

        public override async UniTask<Sprite> GetIcon()
        {
            // TODO: Show "song missing" icon instead
            if (_songEntry is null) return null;

            return await SongSources.SourceToIcon(_songEntry.Source);
        }

        public override GameInfo? GetGameInfo()
        {
            return new GameInfo
            {
                BandScore = GameRecord.BandScore,
                BandStars = GameRecord.BandStars
            };
        }
    }
}<|MERGE_RESOLUTION|>--- conflicted
+++ resolved
@@ -1,5 +1,4 @@
-﻿using System;
-using System.Collections.Generic;
+﻿using System.Collections.Generic;
 using System.IO;
 using System.Linq;
 using Cysharp.Threading.Tasks;
@@ -23,25 +22,15 @@
         public override bool UseFullContainer => true;
 
         public readonly GameRecord GameRecord;
-<<<<<<< HEAD
 
-=======
->>>>>>> b3193b18
         private readonly SongEntry _songEntry;
 
         public GameRecordViewType(GameRecord gameRecord)
         {
             GameRecord = gameRecord;
 
-<<<<<<< HEAD
-            var songsByHash = GlobalVariables.Instance.SongContainer.SongsByHash;
+            var songsByHash = SongContainer.SongsByHash;
             _songEntry = songsByHash.GetValueOrDefault(new HashWrapper(gameRecord.SongChecksum))?.FirstOrDefault();
-=======
-            if (SongContainer.SongsByHash.TryGetValue(new HashWrapper(gameRecord.SongChecksum), out var songs))
-            {
-                _songEntry = songs[0];
-            }
->>>>>>> b3193b18
         }
 
         public override string GetPrimaryText(bool selected)
@@ -117,15 +106,9 @@
             }
 
             // We're good!
-<<<<<<< HEAD
-            GlobalVariables.Instance.IsReplay = true;
-            GlobalVariables.Instance.CurrentReplay = replayEntry;
-            GlobalVariables.Instance.CurrentSong = _songEntry;
-=======
             GlobalVariables.State = PersistentState.Default;
             GlobalVariables.State.CurrentSong = _songEntry;
             GlobalVariables.State.CurrentReplay = replayEntry;
->>>>>>> b3193b18
 
             GlobalVariables.AudioManager.UnloadSong();
             GlobalVariables.Instance.LoadScene(SceneIndex.Gameplay);
