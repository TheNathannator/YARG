using System.Collections.Generic;
using UnityEngine;
using UnityEngine.UI;
<<<<<<< HEAD
=======
using Unity.Mathematics;
using YARG.Chart;
>>>>>>> d34603a8

namespace YARG.PlayMode {
	public class StarDisplay : MonoBehaviour {
		[SerializeField]
		private List<GameObject> objStars;
		[SerializeField]
		private GameObject objGoldMeterMaster;
		[SerializeField]
		private List<Image> objGoldMeters;
		[SerializeField]
		private RawImage goldMeterLine;

		private int curStar = 0;
		private bool goldAchieved = false;

		// for gold progress meter pulsing
		private int curBar = 0;
		private List<float> bars = new();

		// for positioning the line in gold progress meter
		private float height;

		private void OnEnable() {
			ScoreKeeper.OnScoreChange += OnScoreChange;
		}

		private void OnDisable() {
			ScoreKeeper.OnScoreChange -= OnScoreChange;
		}

<<<<<<< HEAD
		private void Start() {
			var events = Play.Instance.chart.events;
			foreach (var ev in events) {
				if (ev.name == "beatLine_major") {
					bars.Add(ev.time);
=======
        private void Start() {
			var beats = Play.Instance.chart.beats;
			foreach (var ev in beats) {
				if (ev.Style == BeatStyle.MEASURE) {
					bars.Add(ev.Time);
>>>>>>> d34603a8
				}
			}

			height = GetComponent<RectTransform>().rect.height;
		}

		private void OnScoreChange() {
			// don't do anything if gold stars have been achieved
			if (!goldAchieved)
				SetStars(StarScoreKeeper.BandStars);
		}

		private void SetStarProgress(GameObject star, double progress) {
			if (!star.activeInHierarchy) {
				star.SetActive(true);
				star.GetComponent<Animator>().Play("PopNew");
			}

			if (progress < 1.0) {
				// update star progress
				star.transform.GetChild(0).GetComponent<Image>().fillAmount = (float) progress;
			} else {
				// fulfill star
				star.transform.GetChild(0).GetComponent<Image>().fillAmount = 1f;
				star.GetComponent<Animator>().Play("TransToComplete");
			}
		}

		/// <summary>
		/// Set the stars to display. Decimal numbers will show progress for the next star. Input >= 6 shows 5 gold stars.
		/// </summary>
		/// <param name="stars"></param>
		public void SetStars(double stars) {
			int topStar = (int) stars;

			double curProgress = stars - (int) stars;

			if (curStar <= 4) {
				// set curStar to next if applicable
				if (topStar > curStar) {
					// next star
					for (int i = curStar; i < topStar; ++i) {
						SetStarProgress(objStars[i], 1.0);
					}
					curStar = topStar;

					GameManager.AudioManager.PlaySoundEffect(SfxSample.StarGain);
				}

				if (curStar <= 4)
					SetStarProgress(objStars[curStar], curProgress);
			}

			// gold star handling
			if (5.0 <= stars && stars < 6.0) {
				// update gold star progress
				foreach (var s in objGoldMeters) {
					s.GetComponent<Image>().fillAmount = (float) curProgress;
				}
				goldMeterLine.rectTransform.anchoredPosition = new Vector2(0, (float) curProgress * height);
			} else if (stars >= 6.0) {
				// show the gold!
				foreach (var s in objStars) {
					s.GetComponent<Animator>().Play("TransToGold");
				}
				// disable progress meters
				objGoldMeterMaster.SetActive(false);

				GameManager.AudioManager.PlaySoundEffect(SfxSample.StarGold);
				goldAchieved = true; // so we stop trying to update
			}
		}

		private void Update() {
			if (goldAchieved) { return; }
			
			int nextBar = curBar;
			while (nextBar < bars.Count - 1 && bars[nextBar] <= Play.Instance.SongTime) {
				nextBar++;
			}

			if (nextBar > curBar) {
				// animation time
				var time = bars[nextBar] - bars[nextBar - 1];

				// pulse the meter
				var anim = objGoldMeterMaster.GetComponent<Animator>();
				anim.speed = 1 / time;
				anim.Play("GoldMeter");

				curBar = nextBar;
			}
		}
	}
}<|MERGE_RESOLUTION|>--- conflicted
+++ resolved
@@ -1,11 +1,8 @@
 using System.Collections.Generic;
+using Unity.Mathematics;
 using UnityEngine;
 using UnityEngine.UI;
-<<<<<<< HEAD
-=======
-using Unity.Mathematics;
 using YARG.Chart;
->>>>>>> d34603a8
 
 namespace YARG.PlayMode {
 	public class StarDisplay : MonoBehaviour {
@@ -36,19 +33,11 @@
 			ScoreKeeper.OnScoreChange -= OnScoreChange;
 		}
 
-<<<<<<< HEAD
 		private void Start() {
-			var events = Play.Instance.chart.events;
-			foreach (var ev in events) {
-				if (ev.name == "beatLine_major") {
-					bars.Add(ev.time);
-=======
-        private void Start() {
 			var beats = Play.Instance.chart.beats;
 			foreach (var ev in beats) {
 				if (ev.Style == BeatStyle.MEASURE) {
 					bars.Add(ev.Time);
->>>>>>> d34603a8
 				}
 			}
 
@@ -124,7 +113,7 @@
 
 		private void Update() {
 			if (goldAchieved) { return; }
-			
+
 			int nextBar = curBar;
 			while (nextBar < bars.Count - 1 && bars[nextBar] <= Play.Instance.SongTime) {
 				nextBar++;
