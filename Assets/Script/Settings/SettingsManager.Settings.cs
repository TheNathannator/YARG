--- conflicted
+++ resolved
@@ -257,17 +257,10 @@
                 GlobalVariables.AudioManager.Options.UseStarpowerFx = value;
             }
 
-<<<<<<< HEAD
-            private static void UseWhammyFxChange(bool value)
-            {
-                GlobalVariables.AudioManager.Options.UseWhammyFx = value;
-            }
-=======
             // private static void UseWhammyFxChange(bool value)
             // {
             //     GameManager.AudioManager.Options.UseWhammyFx = value;
             // }
->>>>>>> b4191df1
 
             private static void WhammyPitchShiftAmountChange(float value)
             {
