﻿using System.Collections.Generic;
using UnityEngine;
using YARG.Helpers.Extensions;
using YARG.Themes;
using Color = System.Drawing.Color;

namespace YARG.Gameplay.Visuals
{
    public class Fret : MonoBehaviour, IThemeBindable<ThemeFret>
    {
        private static readonly int _fade = Shader.PropertyToID("Fade");
        private static readonly int _emissionColor = Shader.PropertyToID("_EmissionColor");

        private static readonly int _hit = Animator.StringToHash("Hit");
        private static readonly int _pressed = Animator.StringToHash("Pressed");
        private static readonly int _sustain = Animator.StringToHash("Sustain");

        // If we want info to be copied over when we copy the prefab,
        // we must make them SerializeFields.
        [field: SerializeField]
        [field: HideInInspector]
        public ThemeFret ThemeBind { get; set; }

        private readonly List<Material> _innerMaterials = new();

        private bool _hasPressedParam;
        private bool _hasSustainParam;

        public void Initialize(Color top, Color inner, Color particles)
        {
            // Set the top material color
            foreach (var material in ThemeBind.GetColoredMaterials())
            {
                material.color = top.ToUnityColor();
                material.SetColor(_emissionColor, top.ToUnityColor() * 11.5f);
            }

            // Set the inner material color
            foreach (var material in ThemeBind.GetInnerColoredMaterials())
            {
                material.color = inner.ToUnityColor();
                _innerMaterials.Add(material);
            }

            // Set the particle colors
            ThemeBind.HitEffect.SetColor(particles.ToUnityColor());
            ThemeBind.SustainEffect.SetColor(particles.ToUnityColor());
            ThemeBind.PressedEffect.SetColor(particles.ToUnityColor());

            // See if certain parameters exist
            _hasPressedParam = ThemeBind.Animator.HasParameter(_pressed);
            _hasSustainParam = ThemeBind.Animator.HasParameter(_sustain);
        }

        public void SetPressed(bool pressed)
        {
            float value = pressed ? 1f : 0f;
<<<<<<< HEAD

            foreach (var i in _innerMaterials)
            {
                i.SetFloat(_fade, value);
=======
            foreach (var material in _innerMaterials)
            {
                material.SetFloat(_fade, value);
>>>>>>> 23b8e489
            }

            if (_hasPressedParam)
            {
                ThemeBind.Animator.SetBool(_pressed, pressed);
            }

            if (pressed)
            {
                ThemeBind.PressedEffect.Play();
            }
            else
            {
                ThemeBind.PressedEffect.Stop();
            }
        }

        public void PlayHitAnimation()
        {
            ThemeBind.Animator.SetTrigger(_hit);
        }

        public void PlayHitParticles()
        {
            ThemeBind.HitEffect.Play();
        }

        public void SetSustained(bool sustained)
        {
            if (sustained)
            {
                ThemeBind.SustainEffect.Play();
            }
            else
            {
                ThemeBind.SustainEffect.Stop();
            }

            if (_hasSustainParam)
            {
                ThemeBind.Animator.SetBool(_sustain, sustained);
            }
        }
    }
}<|MERGE_RESOLUTION|>--- conflicted
+++ resolved
@@ -55,16 +55,9 @@
         public void SetPressed(bool pressed)
         {
             float value = pressed ? 1f : 0f;
-<<<<<<< HEAD
-
-            foreach (var i in _innerMaterials)
-            {
-                i.SetFloat(_fade, value);
-=======
             foreach (var material in _innerMaterials)
             {
                 material.SetFloat(_fade, value);
->>>>>>> 23b8e489
             }
 
             if (_hasPressedParam)
